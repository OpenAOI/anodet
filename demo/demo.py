import os

import cv2
import numpy as np
import torch
from torch.utils.data import DataLoader
import matplotlib.pyplot as plt

import anodet

dataset_path = os.path.realpath("data_warehouse/dataset")
distributions_path = os.path.realpath("demo/distributions/")

model = anodet.Padim(backbone="resnet18")
object_name = ["purple_duck", "snusdosa"]
cam_names = ["cam_0_left", "cam_1_right"]


def get_dataloader(dataset_path, cam_names, object_name):
    dataset = anodet.AnodetDataset(
        os.path.join(dataset_path, f"{object_name}/train/good/{cam_names}")
    )
    dataloader = DataLoader(dataset, batch_size=32)
    print(
        f"DataLoader created with {len(dataset)} images for {object_name}, camera {cam_name}."
    )
    return dataloader


def model_fit(model, dataloader, distributions_path, cam_names, object_name):
    model.fit(dataloader)
    torch.save(
        model.mean,
        os.path.join(distributions_path, f"{object_name}_{cam_names}_mean.pt"),
    )
    torch.save(
        model.cov_inv,
        os.path.join(distributions_path, f"{object_name}_{cam_names}_cov_inv.pt"),
    )
    print(f"Parameters saved at {distributions_path}")


def predict(
    dataset_path, distributions_path, cam_names, object_name, test_images, THRESH=13
):
    images = []
    for path in test_images:
        image = cv2.imread(path)
        image = cv2.cvtColor(image, cv2.COLOR_BGR2RGB)
        images.append(image)

    batch = anodet.to_batch(
        images, anodet.standard_image_transform, torch.device("cpu")
    )

    mean = torch.load(
        os.path.join(distributions_path, f"{object_name}_{cam_names}_mean.pt")
    )
    cov_inv = torch.load(
        os.path.join(distributions_path, f"{object_name}_{cam_names}_cov_inv.pt")
    )

    padim = anodet.Padim(
        backbone="resnet18", mean=mean, cov_inv=cov_inv, device=torch.device("cpu")
    )
    image_scores, score_maps = padim.predict(batch)

    score_map_classifications = anodet.classification(score_maps, THRESH)
    image_classifications = anodet.classification(image_scores, THRESH)


    return image_classifications, image_scores, score_maps


if __name__ == "__main__":
    for cam_name in cam_names:
        #  We won't train during demo.
        # dataloader = get_dataloader(dataset_path, cam_name, object_name[0])
        # model_fit(model, dataloader, distributions_path, cam_name, object_name[0])

        #  Replace with images taken during demo ⬇

        anomaly = ["Albinism"]  # Replace with camera output dir

        test_images = [
            os.path.join(
                dataset_path, f"{object_name[0]}/test/{anomaly[0]}/{cam_name}/000.png"
            ),
            os.path.join(
                dataset_path, f"{object_name[0]}/test/{anomaly[0]}/{cam_name}/001.png"
            ),
            os.path.join(
                dataset_path, f"{object_name[0]}/test/{anomaly[0]}/{cam_name}/002.png"
            ),
            os.path.join(
                dataset_path, f"{object_name[0]}/test/good/{cam_name}/000.png"
            ),
            os.path.join(
                dataset_path, f"{object_name[0]}/test/good/{cam_name}/001.png"
            ),
        ]

        #  For this we might wanna use mccp here ⬆

        results = predict(
            dataset_path, distributions_path, cam_name, object_name[0], test_images
        )

        for i in range(len(results[0])):

            image_file = cv2.imread(test_images[i])

            if results[0][i] == 0:
<<<<<<< HEAD
                print(
                    f"Image {i} from {cam_name}: 🦆 Anomaly duck detected: ({results[1][i]})."
                )
=======

                #  Save heatmap only
                # plt.imshow(results[2][i], cmap='hot', interpolation='nearest')
                # plt.savefig(f"{cam_name}_heatmap_{i}.png")

                #  Save heatmap + original image overlay (#TODO)
                # heatmap_overlay = anodet.visualization.heatmap_image(image=image_file, patch_scores=results[2][i])
                # cv2.imwrite(f"{cam_name}_heatmap_{i}.png", heatmap_overlay)

                print(f"Image {i} from {cam_name}: 🦆 Anomaly duck detected: ({results[1][i]}).")
>>>>>>> 9d7a7363
            else:
                print(f"Image {i} from {cam_name}: Passed. ({results[1][i]})")<|MERGE_RESOLUTION|>--- conflicted
+++ resolved
@@ -111,11 +111,10 @@
             image_file = cv2.imread(test_images[i])
 
             if results[0][i] == 0:
-<<<<<<< HEAD
+
                 print(
                     f"Image {i} from {cam_name}: 🦆 Anomaly duck detected: ({results[1][i]})."
                 )
-=======
 
                 #  Save heatmap only
                 # plt.imshow(results[2][i], cmap='hot', interpolation='nearest')
@@ -126,6 +125,6 @@
                 # cv2.imwrite(f"{cam_name}_heatmap_{i}.png", heatmap_overlay)
 
                 print(f"Image {i} from {cam_name}: 🦆 Anomaly duck detected: ({results[1][i]}).")
->>>>>>> 9d7a7363
+
             else:
                 print(f"Image {i} from {cam_name}: Passed. ({results[1][i]})")