"""
Provides utility functions for anomaly detection.
"""

import numpy as np
import torch
<<<<<<< HEAD
from typing import List, Optional
=======
from typing import List, Callable, Union
>>>>>>> e0cea7ad
from torchvision import transforms as T
from PIL import Image
import os


standard_image_transform = T.Compose([T.Resize(224),
                                      T.CenterCrop(224),
                                      T.ToTensor(),
                                      T.Normalize(mean=[0.485, 0.456, 0.406],
                                                  std=[0.229, 0.224, 0.225])
                                      ])

standard_mask_transform = T.Compose([T.Resize(224),
                                     T.CenterCrop(224),
                                     T.ToTensor()
                                     ])


def to_batch(images: List[np.ndarray], transforms: T.Compose, device: torch.device) -> torch.Tensor:
    """Convert a list of numpy array images to a pytorch tensor batch with given transforms."""
    assert len(images) > 0

    transformed_images = []
    for i, image in enumerate(images):
        image = Image.fromarray(image).convert('RGB')
        transformed_images.append(transforms(image))

    height, width = transformed_images[0].shape[1:3]
    batch = torch.zeros((len(images), 3, height, width))

    for i, transformed_image in enumerate(transformed_images):
        batch[i] = transformed_image

    return batch.to(device)


# From: https://github.com/pytorch/pytorch/issues/19037
def pytorch_cov(tensor: torch.Tensor, rowvar: bool = True, bias: bool = False) -> torch.Tensor:
    """Estimate a covariance matrix (np.cov)."""
    tensor = tensor if rowvar else tensor.transpose(-1, -2)
    tensor = tensor - tensor.mean(dim=-1, keepdim=True)
    factor = 1 / (tensor.shape[-1] - int(not bool(bias)))
    return factor * tensor @ tensor.transpose(-1, -2).conj()


def mahalanobis(mean: torch.Tensor, cov_inv: torch.Tensor, batch: torch.Tensor) -> torch.Tensor:
    """Calculate the mahalonobis distance

    Calculate the mahalanobis distance between a multivariate normal distribution
    and a point or elementwise between a set of distributions and a set of points.

    Args:
        mean: A mean vector or a set of mean vectors.
        cov_inv: A inverse of covariance matrix or a set of covariance matricies.
        batch: A point or a set of points.

    Returns:
        mahalonobis_distance: A distance or a set of distances or a set of sets of distances.

    """

    # Assert that parameters has acceptable dimensions
    assert len(mean.shape) == 1 or len(mean.shape) == 2, \
        'mean must be a vector or a set of vectors (matrix)'
    assert len(batch.shape) == 1 or len(batch.shape) == 2 or len(batch.shape) == 3, \
        'batch must be a vector or a set of vectors (matrix) or a set of sets of vectors (3d tensor)'
    assert len(cov_inv.shape) == 2 or len(cov_inv.shape) == 3, \
        'cov_inv must be a matrix or a set of matrices (3d tensor)'

    # Standardize the dimensions
    if len(mean.shape) == 1:
        mean = mean.unsqueeze(0)
    if len(cov_inv.shape) == 2:
        cov_inv = cov_inv.unsqueeze(0)
    if len(batch.shape) == 1:
        batch = batch.unsqueeze(0)
    if len(batch.shape) == 3:
        batch = batch.reshape(batch.shape[0]*batch.shape[1], batch.shape[2])

    # Assert that parameters has acceptable shapes
    assert mean.shape[0] == cov_inv.shape[0]
    assert mean.shape[1] == cov_inv.shape[1] == cov_inv.shape[2] == batch.shape[1]
    assert batch.shape[0] % mean.shape[0] == 0

    # Set shape variables
    mini_batch_size, length = mean.shape
    batch_size = batch.shape[0]
    ratio = int(batch_size/mini_batch_size)

    # If a set of sets of distances is to be computed, expand mean and cov_inv
    if batch_size > mini_batch_size:
        mean = mean.unsqueeze(0)
        mean = mean.expand(ratio, mini_batch_size, length)
        mean = mean.reshape(batch_size, length)
        cov_inv = cov_inv.unsqueeze(0)
        cov_inv = cov_inv.expand(ratio, mini_batch_size, length, length)
        cov_inv = cov_inv.reshape(batch_size, length, length)

    # Make sure tensors are correct type
    mean = mean.float()
    cov_inv = cov_inv.float()
    batch = batch.float()

    # Calculate mahalanobis distance
    diff = mean-batch
    mult1 = torch.bmm(diff.unsqueeze(1), cov_inv)
    mult2 = torch.bmm(mult1, diff.unsqueeze(2))
    sqrt = torch.sqrt(mult2)
    mahalanobis_distance = sqrt.reshape(batch_size)

    # If a set of sets of distances is to be computed, reshape output
    if batch_size > mini_batch_size:
        mahalanobis_distance = mahalanobis_distance.reshape(ratio, mini_batch_size)

    return mahalanobis_distance


def image_score(patch_scores: torch.Tensor) -> torch.Tensor:
    """Calculate image scores from patch scores.

    Args:
        patch_scores: A batch of patch scores.

    Returns:
        image_scores: A batch of image scores.

    """

    # Calculate max value of each matrix
    image_scores = torch.max(patch_scores.reshape(patch_scores.shape[0], -1), -1).values
    return image_scores


def classification(image_scores: torch.Tensor, thresh: float) -> torch.Tensor:
    """Calculate image classifications from image scores.

    Args:
        image_scores: A batch of image scores.
        thresh: A treshold value. If an image score is larger than
                or equal to thresh it is classified as anomalous.

    Returns:
        image_classifications: A batch of image classifcations.

    """

    # Apply threshold
    image_classifications = image_scores.clone()
    image_classifications[image_classifications < thresh] = 1
    image_classifications[image_classifications >= thresh] = 0
    return image_classifications

<<<<<<< HEAD
def rename_files(
            source_path: str,
            destination_path: Optional[str] = None
        ) -> None:
    """Rename all files in a directory path with increasing integer name.
    Ex. 0001.png, 0002.png ...
    Write files to destination path if argument is given.

    Args:
        source_path: Path to folder.
        destination_path: Path to folder.

    """
    for count, filename in enumerate(os.listdir(source_path), 1):
        file_source_path = os.path.join(source_path, filename)
        file_extension = os.path.splitext(filename)[1]

        new_name = str(count).zfill(4) + file_extension
        if destination_path:
            new_destination = os.path.join(destination_path, new_name)
        else:
            new_destination = os.path.join(source_path, new_name)

        os.rename(file_source_path, new_destination)
=======

def split_tensor_and_run_function(
            func: Callable[[torch.Tensor], List],
            tensor: torch.Tensor,
            split_size: Union[int, List]
        ) -> torch.Tensor:
    """Splits the tensor into chunks in given split_size and run a function on each chunk.

    Args:
        func: Function to be run on a chunk of tensor.
        tensor: Tensor to split.
        split_size: Size of a single chunk or list of sizes for each chunk.

    Returns:
        output_tensor: Tensor of same size as input tensor

    """
    tensors_list = []
    for sub_tensor in torch.split(tensor, split_size):
        tensors_list.append(func(sub_tensor))

    output_tensor = torch.cat(tensors_list)

    return output_tensor
>>>>>>> e0cea7ad
<|MERGE_RESOLUTION|>--- conflicted
+++ resolved
@@ -4,11 +4,7 @@
 
 import numpy as np
 import torch
-<<<<<<< HEAD
-from typing import List, Optional
-=======
-from typing import List, Callable, Union
->>>>>>> e0cea7ad
+from typing import List, Optional, Callable, Union
 from torchvision import transforms as T
 from PIL import Image
 import os
@@ -161,7 +157,7 @@
     image_classifications[image_classifications >= thresh] = 0
     return image_classifications
 
-<<<<<<< HEAD
+ 
 def rename_files(
             source_path: str,
             destination_path: Optional[str] = None
@@ -186,7 +182,7 @@
             new_destination = os.path.join(source_path, new_name)
 
         os.rename(file_source_path, new_destination)
-=======
+
 
 def split_tensor_and_run_function(
             func: Callable[[torch.Tensor], List],
@@ -210,5 +206,4 @@
 
     output_tensor = torch.cat(tensors_list)
 
-    return output_tensor
->>>>>>> e0cea7ad
+    return output_tensor